--- conflicted
+++ resolved
@@ -1,11 +1,8 @@
 import * as codedeploy from '@aws-cdk/aws-codedeploy';
 import * as codepipeline from '@aws-cdk/aws-codepipeline';
 import * as iam from '@aws-cdk/aws-iam';
-<<<<<<< HEAD
+import { Lazy } from '@aws-cdk/core';
 import { Construct } from 'constructs';
-=======
-import { Construct, Lazy } from '@aws-cdk/core';
->>>>>>> 3cad6a36
 import { Action } from '../action';
 
 /**
