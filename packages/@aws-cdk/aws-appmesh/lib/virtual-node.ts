import * as cloudmap from '@aws-cdk/aws-servicediscovery';
import * as cdk from '@aws-cdk/core';
import { Construct } from 'constructs';
import { CfnVirtualNode } from './appmesh.generated';
import { IMesh, Mesh } from './mesh';
import { AccessLog } from './shared-interfaces';
import { VirtualNodeListener, VirtualNodeListenerConfig } from './virtual-node-listener';
import { IVirtualService } from './virtual-service';

/**
 * Interface which all VirtualNode based classes must implement
 */
export interface IVirtualNode extends cdk.IResource {
  /**
   * The name of the VirtualNode
   *
   * @attribute
   */
  readonly virtualNodeName: string;

  /**
   * The Amazon Resource Name belonging to the VirtualNode
   *
   * Set this value as the APPMESH_VIRTUAL_NODE_NAME environment variable for
   * your task group's Envoy proxy container in your task definition or pod
   * spec.
   *
   * @attribute
   */
  readonly virtualNodeArn: string;

  /**
   * The Mesh which the VirtualNode belongs to
   */
  readonly mesh: IMesh;

}

/**
 * Basic configuration properties for a VirtualNode
 */
export interface VirtualNodeBaseProps {
  /**
   * The name of the VirtualNode
   *
   * @default - A name is automatically determined
   */
  readonly virtualNodeName?: string;

  /**
   * Host name of DNS record used to discover Virtual Node members
   *
   * The IP addresses returned by querying this DNS record will be considered
   * part of the Virtual Node.
   *
   * @default - Don't use DNS-based service discovery
   */
  readonly dnsHostName?: string;

  /**
   * CloudMap service where Virtual Node members register themselves
   *
   * Instances registering themselves into this CloudMap will
   * be considered part of the Virtual Node.
   *
   * @default - Don't use CloudMap-based service discovery
   */
  readonly cloudMapService?: cloudmap.IService;

  /**
   * Filter down the list of CloudMap service instance
   *
   * @default - No CloudMap instance filter
   */
  readonly cloudMapServiceInstanceAttributes?: {[key: string]: string};

  /**
   * Virtual Services that this is node expected to send outbound traffic to
   *
   * @default - No backends
   */
  readonly backends?: IVirtualService[];

  /**
   * Initial listener for the virtual node
   *
   * @default - No listeners
   */
  readonly listeners?: VirtualNodeListener[];

  /**
   * Access Logging Configuration for the virtual node
   *
   * @default - No access logging
   */
  readonly accessLog?: AccessLog;

  /**
   * Default Configuration Virtual Node uses to communicate with Vritual Service
   *
   * @default - No Config
   */
  readonly backendDefaults?: BackendDefaults;
}

/**
 * Properties of TLS validation context
 */
export interface TLSValidationConfig {
  /**
   * Represents single validation context property
   */
  readonly tlsValidation: CfnVirtualNode.TlsValidationContextProperty;
}

/**
 * Default configuration that is applied to all backends for the virtual node.
 * Any configuration defined will be overwritten by configurations specified for a particular backend.
 */
export interface BackendDefaults {
  /**
   * Client policy for TLS
   */
  readonly tlsClientPolicy: TLSClientPolicyOptions;
}

/**
 * TLS Connections with downstream server will always be enforced if True
 */
export interface TLSClientPolicyOptions {
  /**
   * TLS enforced if True.
   *
   * @default - True
   */
  readonly enforce?: boolean;

  /**
   * TLS enforced on these ports. If not specified it is enforced on all ports.
   *
   * @default - none
   */
  readonly ports?: number[];

  /**
   * Policy used to determine if the TLS certificate the server presents is accepted
   *
   * @default - none
   */
  readonly validation: TLSClientValidation;
}

/**
 * Defines the TLS validation context trust.
 */
export abstract class TLSClientValidation {
  /**
   * TLS validation context trust for a local file
   */
  public static fileTrust(props: FileTrustOptions): TLSClientValidation {
    return new FileTrust(props);
  }

  /**
   * TLS validation context trust for AWS Certicate Manager (ACM) certificate.
   */
  public static acmTrust(props: ACMTrustOptions): TLSClientValidation {
    return new ACMTrust(props);
  }

  /**
   * Returns Trust context based on trust type.
   */
  public abstract bind(scope: cdk.Construct): TLSValidationConfig;
}

/**
 * ACM Trust Properties
 */
export interface ACMTrustOptions {
  /**
   * Amazon Resource Names (ARN) of trusted ACM Private Certificate Authorities
   */
  readonly certificateAuthorityArns: string[];
}

/**
 * File Trust Properties
 */
export interface FileTrustOptions {
  /**
   * Path to the Certificate Chain file on the file system where the Envoy is deployed.
   */
  readonly certificateChain: string;
}

/**
 * Represents a Transport Layer Security (TLS) validation context trust for a local file
 */
export class FileTrust extends TLSClientValidation {
  /**
   * Path to the Certificate Chain file on the file system where the Envoy is deployed.
   */
  readonly certificateChain: string;

  constructor(props: FileTrustOptions) {
    super();
    this.certificateChain = props.certificateChain;
  }

  public bind(_scope: cdk.Construct): TLSValidationConfig {
    return {
      tlsValidation: {
        trust: {
          file: {
            certificateChain: this.certificateChain,
          },
        },
      },
    };
  }
}


/**
 * Represents a TLS validation context trust for an AWS Certicate Manager (ACM) certificate.
 */
export class ACMTrust extends TLSClientValidation {
  /**
   * Amazon Resource Name of the Certificates
   */
  readonly certificateAuthorityArns: string[];

  constructor(props: ACMTrustOptions) {
    super();
    this.certificateAuthorityArns = props.certificateAuthorityArns;
  }

  public bind(_scope: cdk.Construct): TLSValidationConfig {
    return {
      tlsValidation: {
        trust: {
          acm: {
            certificateAuthorityArns: this.certificateAuthorityArns,
          },
        },
      },
    };
  }
}

/**
 * The properties used when creating a new VirtualNode
 */
export interface VirtualNodeProps extends VirtualNodeBaseProps {
  /**
   * The Mesh which the VirtualNode belongs to
   */
  readonly mesh: IMesh;
}

abstract class VirtualNodeBase extends cdk.Resource implements IVirtualNode {
  /**
   * The name of the VirtualNode
   */
  public abstract readonly virtualNodeName: string;

  /**
   * The Amazon Resource Name belonging to the VirtualNode
   */
  public abstract readonly virtualNodeArn: string;

  /**
   * The Mesh which the VirtualNode belongs to
   */
  public abstract readonly mesh: IMesh;
}

/**
 * VirtualNode represents a newly defined AppMesh VirtualNode
 *
 * Any inbound traffic that your virtual node expects should be specified as a
 * listener. Any outbound traffic that your virtual node expects to reach
 * should be specified as a backend.
 *
 * @see https://docs.aws.amazon.com/app-mesh/latest/userguide/virtual_nodes.html
 */
export class VirtualNode extends VirtualNodeBase {
  /**
   * Import an existing VirtualNode given an ARN
   */
  public static fromVirtualNodeArn(scope: Construct, id: string, virtualNodeArn: string): IVirtualNode {
    return new class extends VirtualNodeBase {
      readonly virtualNodeArn = virtualNodeArn;
      private readonly parsedArn = cdk.Fn.split('/', cdk.Stack.of(scope).parseArn(virtualNodeArn).resourceName!);
      readonly mesh = Mesh.fromMeshName(this, 'Mesh', cdk.Fn.select(0, this.parsedArn));
      readonly virtualNodeName = cdk.Fn.select(2, this.parsedArn);
    }(scope, id);
  }

  /**
   * Import an existing VirtualNode given its name
   */
  public static fromVirtualNodeAttributes(scope: Construct, id: string, attrs: VirtualNodeAttributes): IVirtualNode {
    return new class extends VirtualNodeBase {
      readonly mesh = attrs.mesh;
      readonly virtualNodeName = attrs.virtualNodeName;
      readonly virtualNodeArn = cdk.Stack.of(this).formatArn({
        service: 'appmesh',
        resource: `mesh/${attrs.mesh.meshName}/virtualNode`,
        resourceName: this.virtualNodeName,
      });
    }(scope, id);
  }

  /**
   * The name of the VirtualNode
   */
  public readonly virtualNodeName: string;

  /**
   * The Amazon Resource Name belonging to the VirtualNode
   */
  public readonly virtualNodeArn: string;

  /**
   * The Mesh which the VirtualNode belongs to
   */
  public readonly mesh: IMesh;

<<<<<<< HEAD
  private readonly backendDefaults = new Array<CfnVirtualNode.BackendDefaultsProperty>();
=======
  private readonly backends = new Array<CfnVirtualNode.BackendProperty>();
  private readonly listeners = new Array<VirtualNodeListenerConfig>();
>>>>>>> 544e8027

  constructor(scope: Construct, id: string, props: VirtualNodeProps) {
    super(scope, id, {
      physicalName: props.virtualNodeName || cdk.Lazy.stringValue({ produce: () => cdk.Names.uniqueId(this) }),
    });

    this.mesh = props.mesh;

<<<<<<< HEAD
    this.addBackends(...props.backends || []);
    this.addListeners(...props.listener ? [props.listener] : []);
    if (props.backendDefaults) {
      this.addBackendDefaults(props.backendDefaults);
    }
=======
    props.backends?.forEach(backend => this.addBackend(backend));
    props.listeners?.forEach(listener => this.addListener(listener));
>>>>>>> 544e8027
    const accessLogging = props.accessLog?.bind(this);

    const node = new CfnVirtualNode(this, 'Resource', {
      virtualNodeName: this.physicalName,
      meshName: this.mesh.meshName,
      spec: {
        backends: cdk.Lazy.anyValue({ produce: () => this.backends }, { omitEmptyArray: true }),
<<<<<<< HEAD
        listeners: cdk.Lazy.anyValue({ produce: () => this.listeners }, { omitEmptyArray: true }),
        backendDefaults: cdk.Lazy.anyValue({ produce: () => this.backendDefaults[0] }, { omitEmptyArray: true }),
=======
        listeners: cdk.Lazy.anyValue({ produce: () => this.listeners.map(listener => listener.listener) }, { omitEmptyArray: true }),
>>>>>>> 544e8027
        serviceDiscovery: {
          dns: props.dnsHostName !== undefined ? { hostname: props.dnsHostName } : undefined,
          awsCloudMap: props.cloudMapService !== undefined ? {
            serviceName: props.cloudMapService.serviceName,
            namespaceName: props.cloudMapService.namespace.namespaceName,
            attributes: renderAttributes(props.cloudMapServiceInstanceAttributes),
          } : undefined,
        },
        logging: accessLogging !== undefined ? {
          accessLog: accessLogging.virtualNodeAccessLog,
        } : undefined,
      },
    });

    this.virtualNodeName = this.getResourceNameAttribute(node.attrVirtualNodeName);
    this.virtualNodeArn = this.getResourceArnAttribute(node.ref, {
      service: 'appmesh',
      resource: `mesh/${props.mesh.meshName}/virtualNode`,
      resourceName: this.physicalName,
    });
  }
<<<<<<< HEAD
  /**
   * Adds Default Backend Configuration for virtual node to communicate with Virtual Services.
   */
  public addBackendDefaults(backendDefaults: BackendDefaults) {
    if (this.backendDefaults.length === 0) {
      this.backendDefaults.push({
        clientPolicy: {
          tls: {
            enforce: backendDefaults.tlsClientPolicy.enforce ?? true,
            validation: backendDefaults.tlsClientPolicy.validation.bind(this).tlsValidation,
            ports: backendDefaults.tlsClientPolicy.ports,
          },
        },
      });
    } else {
      throw new Error('Virtual Node can have only one backend default');
    }
=======

  /**
   * Utility method to add an inbound listener for this VirtualNode
   */
  public addListener(listener: VirtualNodeListener) {
    this.listeners.push(listener.bind(this));
  }

  /**
   * Add a Virtual Services that this node is expected to send outbound traffic to
   */
  public addBackend(virtualService: IVirtualService) {
    this.backends.push({
      virtualService: {
        virtualServiceName: virtualService.virtualServiceName,
      },
    });
>>>>>>> 544e8027
  }
}


function renderAttributes(attrs?: {[key: string]: string}) {
  if (attrs === undefined) { return undefined; }
  return Object.entries(attrs).map(([key, value]) => ({ key, value }));
}

/**
 * Interface with properties necessary to import a reusable VirtualNode
 */
export interface VirtualNodeAttributes {
  /**
   * The name of the VirtualNode
   */
  readonly virtualNodeName: string;

  /**
   * The Mesh that the VirtualNode belongs to
   */
  readonly mesh: IMesh;
}<|MERGE_RESOLUTION|>--- conflicted
+++ resolved
@@ -328,12 +328,9 @@
    */
   public readonly mesh: IMesh;
 
-<<<<<<< HEAD
   private readonly backendDefaults = new Array<CfnVirtualNode.BackendDefaultsProperty>();
-=======
   private readonly backends = new Array<CfnVirtualNode.BackendProperty>();
   private readonly listeners = new Array<VirtualNodeListenerConfig>();
->>>>>>> 544e8027
 
   constructor(scope: Construct, id: string, props: VirtualNodeProps) {
     super(scope, id, {
@@ -342,16 +339,11 @@
 
     this.mesh = props.mesh;
 
-<<<<<<< HEAD
-    this.addBackends(...props.backends || []);
-    this.addListeners(...props.listener ? [props.listener] : []);
+    props.backends?.forEach(backend => this.addBackend(backend));
+    props.listeners?.forEach(listener => this.addListener(listener));
     if (props.backendDefaults) {
       this.addBackendDefaults(props.backendDefaults);
     }
-=======
-    props.backends?.forEach(backend => this.addBackend(backend));
-    props.listeners?.forEach(listener => this.addListener(listener));
->>>>>>> 544e8027
     const accessLogging = props.accessLog?.bind(this);
 
     const node = new CfnVirtualNode(this, 'Resource', {
@@ -359,12 +351,8 @@
       meshName: this.mesh.meshName,
       spec: {
         backends: cdk.Lazy.anyValue({ produce: () => this.backends }, { omitEmptyArray: true }),
-<<<<<<< HEAD
-        listeners: cdk.Lazy.anyValue({ produce: () => this.listeners }, { omitEmptyArray: true }),
+        listeners: cdk.Lazy.anyValue({ produce: () => this.listeners.map(listener => listener.listener) }, { omitEmptyArray: true }),
         backendDefaults: cdk.Lazy.anyValue({ produce: () => this.backendDefaults[0] }, { omitEmptyArray: true }),
-=======
-        listeners: cdk.Lazy.anyValue({ produce: () => this.listeners.map(listener => listener.listener) }, { omitEmptyArray: true }),
->>>>>>> 544e8027
         serviceDiscovery: {
           dns: props.dnsHostName !== undefined ? { hostname: props.dnsHostName } : undefined,
           awsCloudMap: props.cloudMapService !== undefined ? {
@@ -386,7 +374,6 @@
       resourceName: this.physicalName,
     });
   }
-<<<<<<< HEAD
   /**
    * Adds Default Backend Configuration for virtual node to communicate with Virtual Services.
    */
@@ -404,7 +391,7 @@
     } else {
       throw new Error('Virtual Node can have only one backend default');
     }
-=======
+  }
 
   /**
    * Utility method to add an inbound listener for this VirtualNode
@@ -422,7 +409,6 @@
         virtualServiceName: virtualService.virtualServiceName,
       },
     });
->>>>>>> 544e8027
   }
 }
 
