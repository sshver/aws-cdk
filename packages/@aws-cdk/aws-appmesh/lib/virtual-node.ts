import * as cloudmap from '@aws-cdk/aws-servicediscovery';
import * as cdk from '@aws-cdk/core';
import { Construct } from 'constructs';
import { CfnVirtualNode } from './appmesh.generated';
<<<<<<< HEAD
import { IMesh } from './mesh';
import { AccessLog } from './shared-interfaces';
import { VirtualNodeListener, VirtualNodeListenerConfig } from './virtual-node-listener';
=======
import { IMesh, Mesh } from './mesh';
import { validateHealthChecks } from './private/utils';
import { AccessLog, HealthCheck, PortMapping, Protocol, VirtualNodeListener } from './shared-interfaces';
>>>>>>> 521d9908
import { IVirtualService } from './virtual-service';

/**
 * Interface which all VirtualNode based classes must implement
 */
export interface IVirtualNode extends cdk.IResource {
  /**
   * The name of the VirtualNode
   *
   * @attribute
   */
  readonly virtualNodeName: string;

  /**
   * The Amazon Resource Name belonging to the VirtualNode
   *
   * Set this value as the APPMESH_VIRTUAL_NODE_NAME environment variable for
   * your task group's Envoy proxy container in your task definition or pod
   * spec.
   *
   * @attribute
   */
  readonly virtualNodeArn: string;

<<<<<<< HEAD
=======
  /**
   * The Mesh which the VirtualNode belongs to
   */
  readonly mesh: IMesh;

  /**
   * Utility method to add backends for existing or new VirtualNodes
   */
  addBackends(...props: IVirtualService[]): void;

  /**
   * Utility method to add Node Listeners for new or existing VirtualNodes
   */
  addListeners(...listeners: VirtualNodeListener[]): void;
>>>>>>> 521d9908
}

/**
 * Basic configuration properties for a VirtualNode
 */
export interface VirtualNodeBaseProps {
  /**
   * The name of the VirtualNode
   *
   * @default - A name is automatically determined
   */
  readonly virtualNodeName?: string;

  /**
   * Host name of DNS record used to discover Virtual Node members
   *
   * The IP addresses returned by querying this DNS record will be considered
   * part of the Virtual Node.
   *
   * @default - Don't use DNS-based service discovery
   */
  readonly dnsHostName?: string;

  /**
   * CloudMap service where Virtual Node members register themselves
   *
   * Instances registering themselves into this CloudMap will
   * be considered part of the Virtual Node.
   *
   * @default - Don't use CloudMap-based service discovery
   */
  readonly cloudMapService?: cloudmap.IService;

  /**
   * Filter down the list of CloudMap service instance
   *
   * @default - No CloudMap instance filter
   */
  readonly cloudMapServiceInstanceAttributes?: {[key: string]: string};

  /**
   * Virtual Services that this is node expected to send outbound traffic to
   *
   * @default - No backends
   */
  readonly backends?: IVirtualService[];

  /**
   * Initial listener for the virtual node
   *
   * @default - No listeners
   */
  readonly listeners?: VirtualNodeListener[];

  /**
   * Access Logging Configuration for the virtual node
   *
   * @default - No access logging
   */
  readonly accessLog?: AccessLog;
}

/**
 * The properties used when creating a new VirtualNode
 */
export interface VirtualNodeProps extends VirtualNodeBaseProps {
  /**
   * The Mesh which the VirtualNode belongs to
   */
  readonly mesh: IMesh;
}

abstract class VirtualNodeBase extends cdk.Resource implements IVirtualNode {
  /**
   * The name of the VirtualNode
   */
  public abstract readonly virtualNodeName: string;

  /**
   * The Amazon Resource Name belonging to the VirtualNode
   */
  public abstract readonly virtualNodeArn: string;
<<<<<<< HEAD
=======

  /**
   * The Mesh which the VirtualNode belongs to
   */
  public abstract readonly mesh: IMesh;

  protected readonly backends = new Array<CfnVirtualNode.BackendProperty>();
  protected readonly listeners = new Array<CfnVirtualNode.ListenerProperty>();

  /**
   * Add a VirtualServices that this node is expected to send outbound traffic to
   */
  public addBackends(...props: IVirtualService[]) {
    for (const s of props) {
      this.backends.push({
        virtualService: {
          virtualServiceName: s.virtualServiceName,
        },
      });
    }
  }

  /**
   * Utility method to add an inbound listener for this virtual node
   */
  public addListeners(...listeners: VirtualNodeListener[]) {
    if (this.listeners.length + listeners.length > 1) {
      throw new Error('VirtualNode may have at most one listener');
    }

    for (const listener of listeners) {
      const portMapping = listener.portMapping || { port: 8080, protocol: Protocol.HTTP };
      this.listeners.push({
        portMapping,
        healthCheck: renderHealthCheck(listener.healthCheck, portMapping),
      });
    }
  }
}

function renderHealthCheck(hc: HealthCheck | undefined, pm: PortMapping): CfnVirtualNode.HealthCheckProperty | undefined {
  if (hc === undefined) { return undefined; }

  if (hc.protocol === Protocol.TCP && hc.path) {
    throw new Error('The path property cannot be set with Protocol.TCP');
  }

  if (hc.protocol === Protocol.GRPC && hc.path) {
    throw new Error('The path property cannot be set with Protocol.GRPC');
  }

  const protocol = hc.protocol ?? pm.protocol;

  const healthCheck: CfnVirtualNode.HealthCheckProperty = {
    healthyThreshold: hc.healthyThreshold || 2,
    intervalMillis: (hc.interval || cdk.Duration.seconds(5)).toMilliseconds(), // min
    path: hc.path || (protocol === Protocol.HTTP ? '/' : undefined),
    port: hc.port || pm.port,
    protocol: hc.protocol || pm.protocol,
    timeoutMillis: (hc.timeout || cdk.Duration.seconds(2)).toMilliseconds(),
    unhealthyThreshold: hc.unhealthyThreshold || 2,
  };

  validateHealthChecks(healthCheck);

  return healthCheck;
>>>>>>> 521d9908
}

/**
 * VirtualNode represents a newly defined AppMesh VirtualNode
 *
 * Any inbound traffic that your virtual node expects should be specified as a
 * listener. Any outbound traffic that your virtual node expects to reach
 * should be specified as a backend.
 *
 * @see https://docs.aws.amazon.com/app-mesh/latest/userguide/virtual_nodes.html
 */
export class VirtualNode extends VirtualNodeBase {
  /**
   * Import an existing VirtualNode given an ARN
   */
  public static fromVirtualNodeArn(scope: Construct, id: string, virtualNodeArn: string): IVirtualNode {
    return new class extends VirtualNodeBase {
      readonly virtualNodeArn = virtualNodeArn;
      private readonly parsedArn = cdk.Fn.split('/', cdk.Stack.of(scope).parseArn(virtualNodeArn).resourceName!);
      readonly mesh = Mesh.fromMeshName(this, 'Mesh', cdk.Fn.select(0, this.parsedArn));
      readonly virtualNodeName = cdk.Fn.select(2, this.parsedArn);
    }(scope, id);
  }

  /**
   * Import an existing VirtualNode given its name
   */
  public static fromVirtualNodeAttributes(scope: Construct, id: string, attrs: VirtualNodeAttributes): IVirtualNode {
    return new class extends VirtualNodeBase {
      readonly mesh = attrs.mesh;
      readonly virtualNodeName = attrs.virtualNodeName;
      readonly virtualNodeArn = cdk.Stack.of(this).formatArn({
        service: 'appmesh',
        resource: `mesh/${attrs.mesh.meshName}/virtualNode`,
        resourceName: this.virtualNodeName,
      });
    }(scope, id);
  }

  /**
   * The name of the VirtualNode
   */
  public readonly virtualNodeName: string;

  /**
   * The Amazon Resource Name belonging to the VirtualNode
   */
  public readonly virtualNodeArn: string;

  /**
   * The Mesh which the VirtualNode belongs to
   */
  public readonly mesh: IMesh;

  protected readonly backends = new Array<CfnVirtualNode.BackendProperty>();
  protected readonly listeners = new Array<VirtualNodeListenerConfig>();

  constructor(scope: Construct, id: string, props: VirtualNodeProps) {
    super(scope, id, {
      physicalName: props.virtualNodeName || cdk.Lazy.stringValue({ produce: () => cdk.Names.uniqueId(this) }),
    });

    this.mesh = props.mesh;

    props.backends?.forEach(backend => this.addBackend(backend));
    props.listeners?.forEach(listener => this.addListener(listener));
    const accessLogging = props.accessLog?.bind(this);

    const node = new CfnVirtualNode(this, 'Resource', {
      virtualNodeName: this.physicalName,
      meshName: this.mesh.meshName,
      spec: {
        backends: cdk.Lazy.anyValue({ produce: () => this.backends }, { omitEmptyArray: true }),
        listeners: cdk.Lazy.anyValue({ produce: () => this.listeners.map(listener => listener.listener) }, { omitEmptyArray: true }),
        serviceDiscovery: {
          dns: props.dnsHostName !== undefined ? { hostname: props.dnsHostName } : undefined,
          awsCloudMap: props.cloudMapService !== undefined ? {
            serviceName: props.cloudMapService.serviceName,
            namespaceName: props.cloudMapService.namespace.namespaceName,
            attributes: renderAttributes(props.cloudMapServiceInstanceAttributes),
          } : undefined,
        },
        logging: accessLogging !== undefined ? {
          accessLog: accessLogging.virtualNodeAccessLog,
        } : undefined,
      },
    });

    this.virtualNodeName = this.getResourceNameAttribute(node.attrVirtualNodeName);
    this.virtualNodeArn = this.getResourceArnAttribute(node.ref, {
      service: 'appmesh',
      resource: `mesh/${props.mesh.meshName}/virtualNode`,
      resourceName: this.physicalName,
    });
  }

  /**
   * Utility method to add an inbound listener for this VirtualNode
   */
  public addListener(listener: VirtualNodeListener) {
    this.listeners.push(listener.bind(this));
  }

  /**
   * Add a Virtual Services that this node is expected to send outbound traffic to
   */
  public addBackend(props: IVirtualService) {
    this.backends.push({
      virtualService: {
        virtualServiceName: props.virtualServiceName,
      },
    });
  }
}

function renderAttributes(attrs?: {[key: string]: string}) {
  if (attrs === undefined) { return undefined; }
  return Object.entries(attrs).map(([key, value]) => ({ key, value }));
}

/**
 * Interface with properties necessary to import a reusable VirtualNode
 */
export interface VirtualNodeAttributes {
  /**
   * The name of the VirtualNode
   */
  readonly virtualNodeName: string;

  /**
   * The Mesh that the VirtualNode belongs to
   */
  readonly mesh: IMesh;
}<|MERGE_RESOLUTION|>--- conflicted
+++ resolved
@@ -2,17 +2,10 @@
 import * as cdk from '@aws-cdk/core';
 import { Construct } from 'constructs';
 import { CfnVirtualNode } from './appmesh.generated';
-<<<<<<< HEAD
-import { IMesh } from './mesh';
+import { IMesh, Mesh } from './mesh';
 import { AccessLog } from './shared-interfaces';
 import { VirtualNodeListener, VirtualNodeListenerConfig } from './virtual-node-listener';
-=======
-import { IMesh, Mesh } from './mesh';
-import { validateHealthChecks } from './private/utils';
-import { AccessLog, HealthCheck, PortMapping, Protocol, VirtualNodeListener } from './shared-interfaces';
->>>>>>> 521d9908
 import { IVirtualService } from './virtual-service';
-
 /**
  * Interface which all VirtualNode based classes must implement
  */
@@ -35,23 +28,11 @@
    */
   readonly virtualNodeArn: string;
 
-<<<<<<< HEAD
-=======
   /**
    * The Mesh which the VirtualNode belongs to
    */
   readonly mesh: IMesh;
 
-  /**
-   * Utility method to add backends for existing or new VirtualNodes
-   */
-  addBackends(...props: IVirtualService[]): void;
-
-  /**
-   * Utility method to add Node Listeners for new or existing VirtualNodes
-   */
-  addListeners(...listeners: VirtualNodeListener[]): void;
->>>>>>> 521d9908
 }
 
 /**
@@ -134,75 +115,11 @@
    * The Amazon Resource Name belonging to the VirtualNode
    */
   public abstract readonly virtualNodeArn: string;
-<<<<<<< HEAD
-=======
 
   /**
    * The Mesh which the VirtualNode belongs to
    */
   public abstract readonly mesh: IMesh;
-
-  protected readonly backends = new Array<CfnVirtualNode.BackendProperty>();
-  protected readonly listeners = new Array<CfnVirtualNode.ListenerProperty>();
-
-  /**
-   * Add a VirtualServices that this node is expected to send outbound traffic to
-   */
-  public addBackends(...props: IVirtualService[]) {
-    for (const s of props) {
-      this.backends.push({
-        virtualService: {
-          virtualServiceName: s.virtualServiceName,
-        },
-      });
-    }
-  }
-
-  /**
-   * Utility method to add an inbound listener for this virtual node
-   */
-  public addListeners(...listeners: VirtualNodeListener[]) {
-    if (this.listeners.length + listeners.length > 1) {
-      throw new Error('VirtualNode may have at most one listener');
-    }
-
-    for (const listener of listeners) {
-      const portMapping = listener.portMapping || { port: 8080, protocol: Protocol.HTTP };
-      this.listeners.push({
-        portMapping,
-        healthCheck: renderHealthCheck(listener.healthCheck, portMapping),
-      });
-    }
-  }
-}
-
-function renderHealthCheck(hc: HealthCheck | undefined, pm: PortMapping): CfnVirtualNode.HealthCheckProperty | undefined {
-  if (hc === undefined) { return undefined; }
-
-  if (hc.protocol === Protocol.TCP && hc.path) {
-    throw new Error('The path property cannot be set with Protocol.TCP');
-  }
-
-  if (hc.protocol === Protocol.GRPC && hc.path) {
-    throw new Error('The path property cannot be set with Protocol.GRPC');
-  }
-
-  const protocol = hc.protocol ?? pm.protocol;
-
-  const healthCheck: CfnVirtualNode.HealthCheckProperty = {
-    healthyThreshold: hc.healthyThreshold || 2,
-    intervalMillis: (hc.interval || cdk.Duration.seconds(5)).toMilliseconds(), // min
-    path: hc.path || (protocol === Protocol.HTTP ? '/' : undefined),
-    port: hc.port || pm.port,
-    protocol: hc.protocol || pm.protocol,
-    timeoutMillis: (hc.timeout || cdk.Duration.seconds(2)).toMilliseconds(),
-    unhealthyThreshold: hc.unhealthyThreshold || 2,
-  };
-
-  validateHealthChecks(healthCheck);
-
-  return healthCheck;
->>>>>>> 521d9908
 }
 
 /**
