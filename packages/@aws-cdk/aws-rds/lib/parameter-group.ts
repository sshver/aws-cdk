<<<<<<< HEAD
import { IResource, Lazy, Resource } from '@aws-cdk/core';
import { Construct } from 'constructs';
=======
import { Construct, IResource, Lazy, Resource } from '@aws-cdk/core';
import { IEngine } from './engine';
>>>>>>> 319bbf9e
import { CfnDBClusterParameterGroup, CfnDBParameterGroup } from './rds.generated';

/**
 * Options for {@link IParameterGroup.bindToCluster}.
 * Empty for now, but can be extended later.
 */
export interface ParameterGroupClusterBindOptions {
}

/**
 * The type returned from {@link IParameterGroup.bindToCluster}.
 */
export interface ParameterGroupClusterConfig {
  /** The name of this parameter group. */
  readonly parameterGroupName: string;
}

/**
 * Options for {@link IParameterGroup.bindToInstance}.
 * Empty for now, but can be extended later.
 */
export interface ParameterGroupInstanceBindOptions {
}

/**
 * The type returned from {@link IParameterGroup.bindToInstance}.
 */
export interface ParameterGroupInstanceConfig {
  /** The name of this parameter group. */
  readonly parameterGroupName: string;
}

/**
 * A parameter group.
 * Represents both a cluster parameter group,
 * and an instance parameter group.
 */
export interface IParameterGroup extends IResource {
  /**
   * Method called when this Parameter Group is used when defining a database cluster.
   */
  bindToCluster(options: ParameterGroupClusterBindOptions): ParameterGroupClusterConfig;

  /**
   * Method called when this Parameter Group is used when defining a database instance.
   */
  bindToInstance(options: ParameterGroupInstanceBindOptions): ParameterGroupInstanceConfig;

  /**
   * Adds a parameter to this group.
   * If this is an imported parameter group,
   * this method does nothing.
   *
   * @returns true if the parameter was actually added
   *   (i.e., this ParameterGroup is not imported),
   *   false otherwise
   */
  addParameter(key: string, value: string): boolean;
}

/**
 * Properties for a parameter group
 */
export interface ParameterGroupProps {
  /**
   * The database engine for this parameter group.
   */
  readonly engine: IEngine;

  /**
   * Description for this parameter group
   *
   * @default a CDK generated description
   */
  readonly description?: string;

  /**
   * The parameters in this parameter group
   *
   * @default - None
   */
  readonly parameters?: { [key: string]: string };
}

/**
 * A parameter group.
 * Represents both a cluster parameter group,
 * and an instance parameter group.
 *
 * @resource AWS::RDS::DBParameterGroup
 */
export class ParameterGroup extends Resource implements IParameterGroup {
  /**
   * Imports a parameter group
   */
  public static fromParameterGroupName(scope: Construct, id: string, parameterGroupName: string): IParameterGroup {
    class Import extends Resource implements IParameterGroup {
      public bindToCluster(_options: ParameterGroupClusterBindOptions): ParameterGroupClusterConfig {
        return { parameterGroupName };
      }

      public bindToInstance(_options: ParameterGroupInstanceBindOptions): ParameterGroupInstanceConfig {
        return { parameterGroupName };
      }

      public addParameter(_key: string, _value: string): boolean {
        return false;
      }
    }

    return new Import(scope, id);
  }

  private readonly parameters: { [key: string]: string };
  private readonly family: string;
  private readonly description?: string;

  private clusterCfnGroup?: CfnDBClusterParameterGroup;
  private instanceCfnGroup?: CfnDBParameterGroup;

  constructor(scope: Construct, id: string, props: ParameterGroupProps) {
    super(scope, id);

    const family = props.engine.parameterGroupFamily;
    if (!family) {
      throw new Error("ParameterGroup cannot be used with an engine that doesn't specify a version");
    }
    this.family = family;
    this.description = props.description;
    this.parameters = props.parameters ?? {};
  }

  public bindToCluster(_options: ParameterGroupClusterBindOptions): ParameterGroupClusterConfig {
    if (!this.clusterCfnGroup) {
      const id = this.instanceCfnGroup ? 'ClusterParameterGroup' : 'Resource';
      this.clusterCfnGroup = new CfnDBClusterParameterGroup(this, id, {
        description: this.description || `Cluster parameter group for ${this.family}`,
        family: this.family,
        parameters: Lazy.anyValue({ produce: () => this.parameters }),
      });
    }
    return {
      parameterGroupName: this.clusterCfnGroup.ref,
    };
  }

  public bindToInstance(_options: ParameterGroupInstanceBindOptions): ParameterGroupInstanceConfig {
    if (!this.instanceCfnGroup) {
      const id = this.clusterCfnGroup ? 'InstanceParameterGroup' : 'Resource';
      this.instanceCfnGroup = new CfnDBParameterGroup(this, id, {
        description: this.description || `Parameter group for ${this.family}`,
        family: this.family,
        parameters: Lazy.anyValue({ produce: () => this.parameters }),
      });
    }
    return {
      parameterGroupName: this.instanceCfnGroup.ref,
    };
  }

  /**
   * Add a parameter to this parameter group
   *
   * @param key The key of the parameter to be added
   * @param value The value of the parameter to be added
   */
  public addParameter(key: string, value: string): boolean {
    this.parameters[key] = value;
    return true;
  }
}<|MERGE_RESOLUTION|>--- conflicted
+++ resolved
@@ -1,10 +1,6 @@
-<<<<<<< HEAD
 import { IResource, Lazy, Resource } from '@aws-cdk/core';
 import { Construct } from 'constructs';
-=======
-import { Construct, IResource, Lazy, Resource } from '@aws-cdk/core';
 import { IEngine } from './engine';
->>>>>>> 319bbf9e
 import { CfnDBClusterParameterGroup, CfnDBParameterGroup } from './rds.generated';
 
 /**
